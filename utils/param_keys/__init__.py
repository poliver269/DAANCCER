# TODO: Refactor params in separate files

# Run Params #
RUN_OPTION = 'run_option'
TRAJECTORY_NAME = 'trajectory_name'
FILE_ELEMENT = 'file_element'
DATA_SET = 'data_set'
SUBSET_LIST = 'subset_list'
<<<<<<< HEAD
ENABLE_SAVE = 'enable_save'
=======
REDUCEE_FEATURE = 'reducee_feature'
>>>>>>> e84d6644
# Plot params
PLOT_TYPE = 'plot_type'
PLOT_TICS = 'plot_tics'
STANDARDIZED_PLOT = 'standardized_plot'
INTERACTIVE = 'interactive'
PLOT_FOR_PAPER = 'plot_for_paper'
# Fitting params
N_COMPONENTS = 'n_components'
# Preprocessing params
BASIS_TRANSFORMATION = 'basis_transformation'
CARBON_ATOMS_ONLY = 'carbon_atoms_only'
RANDOM_SEED = 'random_seed'
USE_ANGLES = 'use_angles'
SUPERPOSING_INDEX = 'superposing_index'
MAIN_MODEL_PARAMS = 'main_model_params'
# Subset Trajectory params
QUANTITY = 'quantity'
TIME_WINDOW_SIZE = 'time_window_size'
PART_COUNT = 'part_count'
TRANSFORM_ON_WHOLE = 'transform_on_whole'

# TODO: No name
FILENAME = 'filename'
TOPOLOGY_FILENAME = 'topology_filename'
GOAL_FILENAME = 'goal_filename'
FOLDER_PATH = 'folder_path'
PARAMS = 'params'
MULTI = 'multi'

# Coordinates
X = 'x'
Y = 'y'
Z = 'z'

# Angle Tuple Index
ANGLE_INDICES = 0
DIHEDRAL_ANGLE_VALUES = 1

ARRAY_NDIM = 1
MATRIX_NDIM = 2
TENSOR_NDIM = 3

DUMMY_ZERO = 0
DUMMY_ONE = 1<|MERGE_RESOLUTION|>--- conflicted
+++ resolved
@@ -6,11 +6,8 @@
 FILE_ELEMENT = 'file_element'
 DATA_SET = 'data_set'
 SUBSET_LIST = 'subset_list'
-<<<<<<< HEAD
 ENABLE_SAVE = 'enable_save'
-=======
 REDUCEE_FEATURE = 'reducee_feature'
->>>>>>> e84d6644
 # Plot params
 PLOT_TYPE = 'plot_type'
 PLOT_TICS = 'plot_tics'
@@ -26,6 +23,7 @@
 USE_ANGLES = 'use_angles'
 SUPERPOSING_INDEX = 'superposing_index'
 MAIN_MODEL_PARAMS = 'main_model_params'
+SEL_COL = 'selected_columns'
 # Subset Trajectory params
 QUANTITY = 'quantity'
 TIME_WINDOW_SIZE = 'time_window_size'
