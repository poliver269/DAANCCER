import json
import pandas as pd
import os
import warnings
import weather_preprocessing as wp

from trajectory import ProteinTrajectory, SubProteinTrajectory, TrajectoryFile, WeatherTrajectory, DataTrajectory
from utils.param_keys import *
from utils.param_keys.analyses import *
from utils.param_keys.kernel_functions import *
from utils.param_keys.model import *
from utils.param_keys.run_options import *
from utils.param_keys.traj_dims import *


def get_run_params(alg_params_json: str) -> dict:
    """
    Loads the running configuration given from a json file or the default dictionary from the code.
    @param alg_params_json: str
        Path to the json data with the running configuration
    @return: dict
        Running Configuration
    """
    if alg_params_json is not None:
        return json.load(open(alg_params_json))
    else:
        warnings.warn('The default run option is used instead of a .json-file.\n'
                      '  Use a configuration from the `config_files`-folder together with the args `-o`.')
        return {
            RUN_OPTION: COMPARE,
            PLOT_TYPE: COLOR_MAP,  # 'heat_map', 'color_map', '3d_map', 'explained_var_plot'
            PLOT_TICS: True,
            CARBON_ATOMS_ONLY: True,
            INTERACTIVE: True,
            N_COMPONENTS: 2,
            BASIS_TRANSFORMATION: False,
            USE_ANGLES: False,
            TRAJECTORY_NAME: '2f4k',
            FILE_ELEMENT: 0,
        }


def get_files_and_kwargs(params: dict):
    """
    This method returns the filename list of the trajectory and generates the kwargs for the ProteinTrajectory.
    The method is individually created for the available data set.
    Add new trajectory options, if different data set are used.
    @param params: dict
        running configuration
    @return: tuple
        list of filenames of the trajectories AND
        kwargs with the important arguments for the classes
    """
    try:
        trajectory_name = params[TRAJECTORY_NAME]
        file_element = params[FILE_ELEMENT]
    except KeyError as e:
        raise KeyError(f'Run option parameter is missing the key: `{e}`. This parameter is mandatory.')

    if trajectory_name == '2f4k':
        filename_list = [f'2F4K-0-protein-{i:03d}.dcd' for i in
                         range(0, 62)]  # + ['tr3_unfolded.xtc', 'tr8_folded.xtc']
        kwargs = {FILENAME: filename_list[file_element], TOPOLOGY_FILENAME: '2f4k.pdb', FOLDER_PATH: 'data/2f4k'}
    elif trajectory_name == 'prot2':
        filename_list = ['prod_r1_nojump_prot.xtc', 'prod_r2_nojump_prot.xtc', 'prod_r3_nojump_prot.xtc']
        kwargs = {FILENAME: filename_list[file_element], TOPOLOGY_FILENAME: 'prod_r1_pbc_fit_prot_last.pdb',
                  FOLDER_PATH: 'data/ProtNo2'}
    elif trajectory_name == 'savinase':
        filename_list = ['savinase_1.xtc', 'savinase_2.xtc']
        kwargs = {FILENAME: filename_list[file_element], TOPOLOGY_FILENAME: 'savinase.pdb',
                  FOLDER_PATH: 'data/Savinase'}
    elif trajectory_name == '2wav':
        filename_list = [f'2WAV-0-protein-{i:03d}.dcd' for i in range(0, 136)]
        kwargs = {FILENAME: filename_list[file_element], TOPOLOGY_FILENAME: '2wav.pdb',
                  FOLDER_PATH: 'data/2WAV-0-protein', ATOMS: list(range(710))}
    elif trajectory_name == '5i6x':
        filename_list = ['protein.xtc', 'system.xtc']
        kwargs = {FILENAME: filename_list[file_element], TOPOLOGY_FILENAME: 'protein.pdb',
                  FOLDER_PATH: 'data/ser-tr'}
    elif trajectory_name == 'fs-peptide':
        filename_list = [f'trajectory-{i}.xtc' for i in range(1, 28 + 1)]
        kwargs = {FILENAME: filename_list[file_element], TOPOLOGY_FILENAME: 'fs-peptide.pdb',
                  FOLDER_PATH: 'data/fs-peptide'}
    #TODO: Adjust case startswith weather to multi and merge with case 'weatherDataDK'
    elif trajectory_name.startswith('weather'):
        country = trajectory_name.split('weather')[1]
<<<<<<< HEAD
        folder_path = f'data/weather_data/{country}/'
        filename_list = [f'weather_{country}_{i}.csv' for i in range(1980, 1982)]#2019 + 1)]

        if not os.path.isfile(folder_path+filename_list[file_element]):
            raw_data = pd.read_csv('data/weather_data.csv')
            os.makedirs(folder_path, exist_ok=True)
            print('INFO: Created directory ', folder_path)
=======
        print(country)
        filename_list = ['weather_'+country+'_1980.csv']
        kwargs = {FILENAME: filename_list[file_element], FOLDER_PATH: 'data/weather_data/' + country + '/'}
>>>>>>> db8df71d

            dk = wp.get_trajectories_per_year(raw_data, 'utc_timestamp', country)

        kwargs = {FILENAME: filename_list[file_element],
                FOLDER_PATH: folder_path}
        if SEL_COL in params:
            selected_columns=eval(params[SEL_COL])
            kwargs[SEL_COL]=selected_columns
    else:
        raise ValueError(f'No data trajectory was found with the name `{trajectory_name}`.')

    if SUBSET_LIST in params.keys():
        subset_indexes: list = params[SUBSET_LIST]
        if file_element in subset_indexes:
            subset_indexes.remove(file_element)  # file_element already on kwargs
        filename_list = [filename_list[i] for i in subset_indexes if i < len(filename_list)]
    else:
        filename_list.pop(file_element)  # file_element already on kwargs
    kwargs[PARAMS] = params
    return filename_list, kwargs


def get_model_params_list(alg_json_file: str) -> list[dict]:
    """
    Loads the list of model configurations given from a json file or the default list of dictionary from the code.
    @param alg_json_file: str
        Path to the json data with the running configuration
    @return: list[dict]
        list of model configurations
    """
    if alg_json_file is not None:
        return json.load(open(alg_json_file))
    else:
        warnings.warn('The default model parameter list is used instead of a .json-file.\n'
                      '  Use a configuration from the `config_files`-folder together with the args `-a`.')
        return [
            # Old Class-algorithms with parameters, not strings:
            # USE_STD: True, CENTER_OVER_TIME: False (only for tensor),
            # {ALGORITHM_NAME: 'pca', NDIM: TENSOR_NDIM, USE_STD: True, CENTER_OVER_TIME: False},

            # Original Algorithms
            # {ALGORITHM_NAME: 'original_pca', NDIM: MATRIX_NDIM},
            # {ALGORITHM_NAME: 'pca', NDIM: TENSOR_NDIM, USE_STD: False, ABS_EVAL_SORT: False},
            # {ALGORITHM_NAME: 'original_tica', NDIM: MATRIX_NDIM},
            # {ALGORITHM_NAME: 'tica', LAG_TIME: 10, NDIM: MATRIX_NDIM, USE_STD: False,
            #  ABS_EVAL_SORT: False},

            # raw MATRIX models
            # {ALGORITHM_NAME: 'pca', NDIM: MATRIX_NDIM},
            # {ALGORITHM_NAME: 'tica', NDIM: MATRIX_NDIM, LAG_TIME: params[LAG_TIME]},

            # raw TENSOR models
            # {ALGORITHM_NAME: 'pca', NDIM: TENSOR_NDIM},
            # {ALGORITHM_NAME: 'tica', NDIM: TENSOR_NDIM, LAG_TIME: params[LAG_TIME]},

            # *** Parameters
            # KERNEL: KERNEL_ONLY, KERNEL_DIFFERENCE, KERNEL_MULTIPLICATION
            # KERNEL_TYPE: MY_GAUSSIAN, MY_EXPONENTIAL, MY_LINEAR, MY_EPANECHNIKOV, (GAUSSIAN, EXPONENTIAL, ...)
            # COV_FUNCTION: np.cov, np.corrcoef, utils.matrix_tools.co_mad
            # NTH_EIGENVECTOR: int
            # LAG_TIME: int
            # *** Boolean Parameters:
            # CORR_KERNEL, ONES_ON_KERNEL_DIAG, USE_STD, CENTER_OVER_TIME, EXTRA_DR_LAYER

            {ALGORITHM_NAME: 'pca', NDIM: TENSOR_NDIM, KERNEL: KERNEL_ONLY, KERNEL_TYPE: MY_GAUSSIAN},
            # {ALGORITHM_NAME: 'tica', NDIM: TENSOR_NDIM, KERNEL: KERNEL_ONLY, LAG_TIME: params[LAG_TIME]},
        ]


def get_param_grid(param_grid_json_file: str = None) -> list:
    """
    This method loads the parameter grid to use it to find the best parameters for an algorithm.
    @param param_grid_json_file: str
        Path and file location of the json file
    @return: list
        returns the parameter grid
    """
    if param_grid_json_file is not None:
        return json.load(open(param_grid_json_file))
    else:
        warnings.warn('The default parameter grid list is used instead of a .json-file.\n'
                      '  Use a configuration from the `config_files`-folder.')
        return [
            {
                ALGORITHM_NAME: ['pca', 'tica'],
                KERNEL: [None],
            }, {
                ALGORITHM_NAME: ['pca', 'tica', 'kica'],
                LAG_TIME: [10],
                KERNEL: [KERNEL_DIFFERENCE, KERNEL_MULTIPLICATION, KERNEL_ONLY],
                KERNEL_TYPE: [MY_LINEAR, MY_GAUSSIAN, MY_EXPONENTIAL, MY_EPANECHNIKOV],
                ONES_ON_KERNEL_DIAG: [True, False],
                # EXTRA_DR_LAYER: [False, True],
                # EXTRA_LAYER_ON_PROJECTION: [False, True],
                ABS_EVAL_SORT: [False, True]
            }
        ]


def get_data_class(params: dict, kwargs: dict) -> DataTrajectory:
    if DATA_SET in params.keys():
        data_set_name: str = params[DATA_SET]

        if data_set_name.startswith('sub'):
            if QUANTITY in params.keys():
                kwargs[QUANTITY] = params[QUANTITY]
            if TIME_WINDOW_SIZE in params.keys():
                kwargs[TIME_WINDOW_SIZE] = params[TIME_WINDOW_SIZE]
            if PART_COUNT in params.keys():
                kwargs[PART_COUNT] = params[PART_COUNT]

        if data_set_name == "weather":
            return WeatherTrajectory(**kwargs)
        elif data_set_name == "sub_protein":
            return SubProteinTrajectory(**kwargs)
        else:  # "protein"
            return ProteinTrajectory(**kwargs)
    else:
        return ProteinTrajectory(**kwargs)<|MERGE_RESOLUTION|>--- conflicted
+++ resolved
@@ -84,7 +84,6 @@
     #TODO: Adjust case startswith weather to multi and merge with case 'weatherDataDK'
     elif trajectory_name.startswith('weather'):
         country = trajectory_name.split('weather')[1]
-<<<<<<< HEAD
         folder_path = f'data/weather_data/{country}/'
         filename_list = [f'weather_{country}_{i}.csv' for i in range(1980, 1982)]#2019 + 1)]
 
@@ -92,19 +91,11 @@
             raw_data = pd.read_csv('data/weather_data.csv')
             os.makedirs(folder_path, exist_ok=True)
             print('INFO: Created directory ', folder_path)
-=======
-        print(country)
-        filename_list = ['weather_'+country+'_1980.csv']
-        kwargs = {FILENAME: filename_list[file_element], FOLDER_PATH: 'data/weather_data/' + country + '/'}
->>>>>>> db8df71d
 
             dk = wp.get_trajectories_per_year(raw_data, 'utc_timestamp', country)
 
         kwargs = {FILENAME: filename_list[file_element],
                 FOLDER_PATH: folder_path}
-        if SEL_COL in params:
-            selected_columns=eval(params[SEL_COL])
-            kwargs[SEL_COL]=selected_columns
     else:
         raise ValueError(f'No data trajectory was found with the name `{trajectory_name}`.')
 
