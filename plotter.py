--- conflicted
+++ resolved
@@ -234,15 +234,9 @@
 
             c_map = plt.cm.viridis
             im = ax.scatter(result_dict[PROJECTION][:, 0], result_dict[PROJECTION][:, 1], c=color_array,
-<<<<<<< HEAD
-                            cmap=c_map, vmin=0, vmax=10000, marker='.')
+                            cmap=c_map, marker='.')
             if not self.for_paper and ((ax.get_subplotspec().is_last_col() and sub_part is None) or
                                        (ax.get_subplotspec().is_first_col() and sub_part is not None)):
-=======
-                            cmap=c_map, marker='.')
-            if not self.for_paper and ((ax.get_subplotspec().is_last_col() and show_model_properties) or
-                                       (ax.get_subplotspec().is_first_col() and not show_model_properties)):
->>>>>>> 9c2f313b
                 self.fig.colorbar(im, ax=ax)
         else:
             ax.scatter(result_dict[PROJECTION][:, 0], result_dict[PROJECTION][:, 1], marker='.')
